// package forwarder implements http handler that forwards requests to remote server
// and serves back the response
// websocket proxying support based on https://github.com/yhat/wsutil
package forward

import (
	"crypto/tls"
	"io"
	"net"
	"net/http"
	"net/url"
	"os"
	"reflect"
	"strconv"
	"strings"
	"time"

	"github.com/vulcand/oxy/utils"
)

// ReqRewriter can alter request headers and body
type ReqRewriter interface {
	Rewrite(r *http.Request)
}

type optSetter func(f *Forwarder) error

// PassHostHeader specifies if a client's Host header field should
// be delegated
func PassHostHeader(b bool) optSetter {
	return func(f *Forwarder) error {
		f.passHost = b
		return nil
	}
}

// StreamResponse forces streaming body (flushes response directly to client)
func StreamResponse(b bool) optSetter {
	return func(f *Forwarder) error {
		f.httpForwarder.streamResponse = b
		return nil
	}
}

// RoundTripper sets a new http.RoundTripper
// Forwarder will use http.DefaultTransport as a default round tripper
func RoundTripper(r http.RoundTripper) optSetter {
	return func(f *Forwarder) error {
		f.roundTripper = r
		return nil
	}
}

// Dialer mirrors the net.Dial function to be able to define alternate
// implementations
type Dialer func(network, address string) (net.Conn, error)

// WebsocketDial defines a new network dialer to use to dial to remote websocket destination.
// If no dialer has been defined, net.Dial will be used.
func WebsocketDial(dial Dialer) optSetter {
	return func(f *Forwarder) error {
		f.websocketForwarder.dial = dial
		return nil
	}
}

// Rewriter defines a request rewriter for the HTTP forwarder
func Rewriter(r ReqRewriter) optSetter {
	return func(f *Forwarder) error {
		f.httpForwarder.rewriter = r
		return nil
	}
}

// WebsocketRewriter defines a request rewriter for the websocket forwarder
func WebsocketRewriter(r ReqRewriter) optSetter {
	return func(f *Forwarder) error {
		f.websocketForwarder.rewriter = r
		return nil
	}
}

// ErrorHandler is a functional argument that sets error handler of the server
func ErrorHandler(h utils.ErrorHandler) optSetter {
	return func(f *Forwarder) error {
		f.errHandler = h
		return nil
	}
}

// Logger specifies the logger to use.
// Forwarder will default to oxyutils.NullLogger if no logger has been specified
func Logger(l utils.Logger) optSetter {
	return func(f *Forwarder) error {
		f.log = l
		return nil
	}
}

// Forwarder wraps two traffic forwarding implementations: HTTP and websockets.
// It decides based on the specified request which implementation to use
type Forwarder struct {
	*httpForwarder
	*websocketForwarder
	*handlerContext
}

// handlerContext defines a handler context for error reporting and logging
type handlerContext struct {
	errHandler utils.ErrorHandler
	log        utils.Logger
}

// httpForwarder is a handler that can reverse proxy
// HTTP traffic
type httpForwarder struct {
	roundTripper   http.RoundTripper
	rewriter       ReqRewriter
	passHost       bool
	streamResponse bool
}

// websocketForwarder is a handler that can reverse proxy
// websocket traffic
type websocketForwarder struct {
	dial            Dialer
	rewriter        ReqRewriter
	TLSClientConfig *tls.Config
}

// New creates an instance of Forwarder based on the provided list of configuration options
func New(setters ...optSetter) (*Forwarder, error) {
	f := &Forwarder{
		httpForwarder:      &httpForwarder{},
		websocketForwarder: &websocketForwarder{},
		handlerContext:     &handlerContext{},
	}
	for _, s := range setters {
		if err := s(f); err != nil {
			return nil, err
		}
	}
	if f.httpForwarder.roundTripper == nil {
		f.httpForwarder.roundTripper = http.DefaultTransport
	}
	if f.websocketForwarder.dial == nil {
		f.websocketForwarder.dial = net.Dial
	}
	if f.httpForwarder.rewriter == nil {
		h, err := os.Hostname()
		if err != nil {
			h = "localhost"
		}
		f.httpForwarder.rewriter = &HeaderRewriter{TrustForwardHeader: true, Hostname: h}
	}
	if f.log == nil {
		f.log = utils.NullLogger
	}
	if f.errHandler == nil {
		f.errHandler = utils.DefaultHandler
	}
	return f, nil
}

// ServeHTTP decides which forwarder to use based on the specified
// request and delegates to the proper implementation
func (f *Forwarder) ServeHTTP(w http.ResponseWriter, req *http.Request) {
	if isWebsocketRequest(req) {
		f.websocketForwarder.serveHTTP(w, req, f.handlerContext)
	} else {
		f.httpForwarder.serveHTTP(w, req, f.handlerContext)
	}
}

// serveHTTP forwards HTTP traffic using the configured transport
func (f *httpForwarder) serveHTTP(w http.ResponseWriter, req *http.Request, ctx *handlerContext) {
	start := time.Now().UTC()
	response, err := f.roundTripper.RoundTrip(f.copyRequest(req, req.URL))
	if err != nil {
		ctx.log.Errorf("Error forwarding to %v, err: %v", req.URL, err)
		ctx.errHandler.ServeHTTP(w, req, err)
		return
	}

	utils.CopyHeaders(w.Header(), response.Header)
	// Remove hop-by-hop headers.
	utils.RemoveHeaders(w.Header(), HopHeaders...)
	w.WriteHeader(response.StatusCode)

	stream := f.streamResponse
	if ! stream {
		contentType, err := utils.GetHeaderMediaType(response.Header, ContentType)
		if err == nil {
			stream = contentType == "text/event-stream"
		}
	}
	written, err := io.Copy(newResponseFlusher(w, stream), response.Body)

	if req.TLS != nil {
		ctx.log.Infof("Round trip: %v, code: %v, duration: %v tls:version: %x, tls:resume:%t, tls:csuite:%x, tls:server:%v",
			req.URL, response.StatusCode, time.Now().UTC().Sub(start),
			req.TLS.Version,
			req.TLS.DidResume,
			req.TLS.CipherSuite,
			req.TLS.ServerName)
	} else {
		ctx.log.Infof("Round trip: %v, code: %v, duration: %v",
			req.URL, response.StatusCode, time.Now().UTC().Sub(start))
	}

	defer response.Body.Close()

	if err != nil {
		ctx.log.Errorf("Error copying upstream response Body: %v", err)
		ctx.errHandler.ServeHTTP(w, req, err)
		return
	}

	if written != 0 {
		w.Header().Set(ContentLength, strconv.FormatInt(written, 10))
	}
}

// copyRequest makes a copy of the specified request to be sent using the configured
// transport
func (f *httpForwarder) copyRequest(req *http.Request, u *url.URL) *http.Request {
	outReq := new(http.Request)
	*outReq = *req // includes shallow copies of maps, but we handle this below

	outReq.URL = utils.CopyURL(req.URL)
	outReq.URL.Scheme = u.Scheme
	outReq.URL.Host = u.Host
	outReq.URL.Opaque = req.RequestURI
	// raw query is already included in RequestURI, so ignore it to avoid dupes
	outReq.URL.RawQuery = ""
	// Do not pass client Host header unless optsetter PassHostHeader is set.
	if !f.passHost {
		outReq.Host = u.Host
	}
	outReq.Proto = "HTTP/1.1"
	outReq.ProtoMajor = 1
	outReq.ProtoMinor = 1

	// Overwrite close flag so we can keep persistent connection for the backend servers
	outReq.Close = false

	outReq.Header = make(http.Header)
	utils.CopyHeaders(outReq.Header, req.Header)

	if f.rewriter != nil {
		f.rewriter.Rewrite(outReq)
	}
	return outReq
}

// serveHTTP forwards websocket traffic
func (f *websocketForwarder) serveHTTP(w http.ResponseWriter, req *http.Request, ctx *handlerContext) {
	outReq := f.copyRequest(req)
	host := outReq.URL.Host

	// if host does not specify a port, use the default http port
	if !strings.Contains(host, ":") {
		if outReq.URL.Scheme == "wss" {
			host = host + ":443"
		} else {
			host = host + ":80"
		}
	}

	targetConn, err := f.dial("tcp", host)
	if err != nil {
		ctx.log.Errorf("Error dialing `%v`: %v", host, err)
		ctx.errHandler.ServeHTTP(w, req, err)
		return
	}
	hijacker, ok := w.(http.Hijacker)
	if !ok {
<<<<<<< HEAD
		ctx.log.Errorf("Unable to hijack the connection: does not implement http.Hijacker")
		ctx.errHandler.ServeHTTP(w, req, err)
=======
		ctx.log.Errorf("Unable to hijack the connection: %v", reflect.TypeOf(w))
		ctx.errHandler.ServeHTTP(w, req, nil)
>>>>>>> fcc76b52
		return
	}
	underlyingConn, _, err := hijacker.Hijack()
	if err != nil {
		ctx.log.Errorf("Unable to hijack the connection: %v %v", reflect.TypeOf(w), err)
		ctx.errHandler.ServeHTTP(w, req, err)
		return
	}
	// it is now caller's responsibility to Close the underlying connection
	defer underlyingConn.Close()
	defer targetConn.Close()

	// write the modified incoming request to the dialed connection
	if err = outReq.Write(targetConn); err != nil {
		ctx.log.Errorf("Unable to copy request to target: %v", err)
		ctx.errHandler.ServeHTTP(w, req, err)
		return
	}
	errc := make(chan error, 2)
	replicate := func(dst io.Writer, src io.Reader) {
		_, err := io.Copy(dst, src)
		errc <- err
	}
	go replicate(targetConn, underlyingConn)
	go replicate(underlyingConn, targetConn)
	<-errc
}

// copyRequest makes a copy of the specified request.
func (f *websocketForwarder) copyRequest(req *http.Request) (outReq *http.Request) {
	outReq = new(http.Request)
	*outReq = *req
	outReq.URL = utils.CopyURL(req.URL)
	outReq.URL.Scheme = req.URL.Scheme
	outReq.URL.Host = req.URL.Host
	return outReq
}

// isWebsocketRequest determines if the specified HTTP request is a
// websocket handshake request
func isWebsocketRequest(req *http.Request) bool {
	containsHeader := func(name, value string) bool {
		items := strings.Split(req.Header.Get(name), ",")
		for _, item := range items {
			if value == strings.ToLower(strings.TrimSpace(item)) {
				return true
			}
		}
		return false
	}
	return containsHeader(Connection, "upgrade") && containsHeader(Upgrade, "websocket")
}<|MERGE_RESOLUTION|>--- conflicted
+++ resolved
@@ -188,7 +188,7 @@
 	w.WriteHeader(response.StatusCode)
 
 	stream := f.streamResponse
-	if ! stream {
+	if !stream {
 		contentType, err := utils.GetHeaderMediaType(response.Header, ContentType)
 		if err == nil {
 			stream = contentType == "text/event-stream"
@@ -275,13 +275,8 @@
 	}
 	hijacker, ok := w.(http.Hijacker)
 	if !ok {
-<<<<<<< HEAD
 		ctx.log.Errorf("Unable to hijack the connection: does not implement http.Hijacker")
 		ctx.errHandler.ServeHTTP(w, req, err)
-=======
-		ctx.log.Errorf("Unable to hijack the connection: %v", reflect.TypeOf(w))
-		ctx.errHandler.ServeHTTP(w, req, nil)
->>>>>>> fcc76b52
 		return
 	}
 	underlyingConn, _, err := hijacker.Hijack()
