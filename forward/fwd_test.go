package forward

import (
	"bytes"
	"fmt"
	"io"
	"net"
	"net/http"
	"net/http/httptest"
	"strings"
	"testing"
	"time"

	"github.com/vulcand/oxy/testutils"
	"github.com/vulcand/oxy/utils"

	"golang.org/x/net/websocket"
	. "gopkg.in/check.v1"
	"io"
)

func TestFwd(t *testing.T) { TestingT(t) }

type FwdSuite struct{}

var _ = Suite(&FwdSuite{})

// Makes sure hop-by-hop headers are removed
func (s *FwdSuite) TestForwardHopHeaders(c *C) {
	called := false
	var outHeaders http.Header
	var outHost, expectedHost string
	srv := testutils.NewHandler(func(w http.ResponseWriter, req *http.Request) {
		called = true
		outHeaders = req.Header
		outHost = req.Host
		w.Write([]byte("hello"))
	})
	defer srv.Close()

	f, err := New()
	c.Assert(err, IsNil)

	proxy := testutils.NewHandler(func(w http.ResponseWriter, req *http.Request) {
		req.URL = testutils.ParseURI(srv.URL)
		expectedHost = req.URL.Host
		f.ServeHTTP(w, req)
	})
	defer proxy.Close()

	headers := http.Header{
		Connection: []string{"close"},
		KeepAlive:  []string{"timeout=600"},
	}

	re, body, err := testutils.Get(proxy.URL, testutils.Headers(headers))
	c.Assert(err, IsNil)
	c.Assert(string(body), Equals, "hello")
	c.Assert(re.StatusCode, Equals, http.StatusOK)
	c.Assert(called, Equals, true)
	c.Assert(outHeaders.Get(Connection), Equals, "")
	c.Assert(outHeaders.Get(KeepAlive), Equals, "")
	c.Assert(outHost, Equals, expectedHost)
}

func (s *FwdSuite) TestDefaultErrHandler(c *C) {
	f, err := New()
	c.Assert(err, IsNil)

	proxy := testutils.NewHandler(func(w http.ResponseWriter, req *http.Request) {
		req.URL = testutils.ParseURI("http://localhost:63450")
		f.ServeHTTP(w, req)
	})
	defer proxy.Close()

	re, _, err := testutils.Get(proxy.URL)
	c.Assert(err, IsNil)
	c.Assert(re.StatusCode, Equals, http.StatusBadGateway)
}

func (s *FwdSuite) TestCustomErrHandler(c *C) {
	f, err := New(ErrorHandler(utils.ErrorHandlerFunc(func(w http.ResponseWriter, req *http.Request, err error) {
		w.WriteHeader(http.StatusTeapot)
		w.Write([]byte(http.StatusText(http.StatusTeapot)))
	})))
	c.Assert(err, IsNil)

	proxy := testutils.NewHandler(func(w http.ResponseWriter, req *http.Request) {
		req.URL = testutils.ParseURI("http://localhost:63450")
		f.ServeHTTP(w, req)
	})
	defer proxy.Close()

	re, body, err := testutils.Get(proxy.URL)
	c.Assert(err, IsNil)
	c.Assert(re.StatusCode, Equals, http.StatusTeapot)
	c.Assert(string(body), Equals, http.StatusText(http.StatusTeapot))
}

// Makes sure hop-by-hop headers are removed
func (s *FwdSuite) TestForwardedHeaders(c *C) {
	var outHeaders http.Header
	srv := testutils.NewHandler(func(w http.ResponseWriter, req *http.Request) {
		outHeaders = req.Header
		w.Write([]byte("hello"))
	})
	defer srv.Close()

	f, err := New(Rewriter(&HeaderRewriter{TrustForwardHeader: true, Hostname: "hello"}))
	c.Assert(err, IsNil)

	proxy := testutils.NewHandler(func(w http.ResponseWriter, req *http.Request) {
		req.URL = testutils.ParseURI(srv.URL)
		f.ServeHTTP(w, req)
	})
	defer proxy.Close()

	headers := http.Header{
		XForwardedProto:  []string{"httpx"},
		XForwardedFor:    []string{"192.168.1.1"},
		XForwardedServer: []string{"foobar"},
		XForwardedHost:   []string{"upstream-foobar"},
	}

	re, _, err := testutils.Get(proxy.URL, testutils.Headers(headers))
	c.Assert(err, IsNil)
	c.Assert(re.StatusCode, Equals, http.StatusOK)
	c.Assert(outHeaders.Get(XForwardedProto), Equals, "httpx")
	c.Assert(strings.Contains(outHeaders.Get(XForwardedFor), "192.168.1.1"), Equals, true)
	c.Assert(strings.Contains(outHeaders.Get(XForwardedHost), "upstream-foobar"), Equals, true)
	c.Assert(outHeaders.Get(XForwardedServer), Equals, "hello")
}

func (s *FwdSuite) TestCustomRewriter(c *C) {
	var outHeaders http.Header
	srv := testutils.NewHandler(func(w http.ResponseWriter, req *http.Request) {
		outHeaders = req.Header
		w.Write([]byte("hello"))
	})
	defer srv.Close()

	f, err := New(Rewriter(&HeaderRewriter{TrustForwardHeader: false, Hostname: "hello"}))
	c.Assert(err, IsNil)

	proxy := testutils.NewHandler(func(w http.ResponseWriter, req *http.Request) {
		req.URL = testutils.ParseURI(srv.URL)
		f.ServeHTTP(w, req)
	})
	defer proxy.Close()

	headers := http.Header{
		XForwardedProto: []string{"httpx"},
		XForwardedFor:   []string{"192.168.1.1"},
	}

	re, _, err := testutils.Get(proxy.URL, testutils.Headers(headers))
	c.Assert(err, IsNil)
	c.Assert(re.StatusCode, Equals, http.StatusOK)
	c.Assert(outHeaders.Get(XForwardedProto), Equals, "http")
	c.Assert(strings.Contains(outHeaders.Get(XForwardedFor), "192.168.1.1"), Equals, false)
}

func (s *FwdSuite) TestCustomTransportTimeout(c *C) {
	srv := testutils.NewHandler(func(w http.ResponseWriter, req *http.Request) {
		time.Sleep(20 * time.Millisecond)
		w.Write([]byte("hello"))
	})
	defer srv.Close()

	f, err := New(RoundTripper(
		&http.Transport{
			ResponseHeaderTimeout: 5 * time.Millisecond,
		}))
	c.Assert(err, IsNil)

	proxy := testutils.NewHandler(func(w http.ResponseWriter, req *http.Request) {
		req.URL = testutils.ParseURI(srv.URL)
		f.ServeHTTP(w, req)
	})
	defer proxy.Close()

	re, _, err := testutils.Get(proxy.URL)
	c.Assert(err, IsNil)
	c.Assert(re.StatusCode, Equals, http.StatusGatewayTimeout)
}

func (s *FwdSuite) TestCustomLogger(c *C) {
	srv := testutils.NewHandler(func(w http.ResponseWriter, req *http.Request) {
		w.Write([]byte("hello"))
	})
	defer srv.Close()

	buf := &bytes.Buffer{}
	l := utils.NewFileLogger(buf, utils.INFO)

	f, err := New(Logger(l))
	c.Assert(err, IsNil)

	proxy := testutils.NewHandler(func(w http.ResponseWriter, req *http.Request) {
		req.URL = testutils.ParseURI(srv.URL)
		f.ServeHTTP(w, req)
	})
	defer proxy.Close()

	re, _, err := testutils.Get(proxy.URL)
	c.Assert(err, IsNil)
	c.Assert(re.StatusCode, Equals, http.StatusOK)
	c.Assert(strings.Contains(buf.String(), srv.URL), Equals, true)
}

func (s *FwdSuite) TestEscapedURL(c *C) {
	var outURL string
	srv := testutils.NewHandler(func(w http.ResponseWriter, req *http.Request) {
		outURL = req.RequestURI
		w.Write([]byte("hello"))
	})
	defer srv.Close()

	f, err := New()
	c.Assert(err, IsNil)

	proxy := testutils.NewHandler(func(w http.ResponseWriter, req *http.Request) {
		url := testutils.ParseURI(srv.URL)
		outReq := *req
		outReq.URL.Scheme = url.Scheme
		outReq.URL.Host = url.Host
		f.ServeHTTP(w, &outReq)
	})
	defer proxy.Close()

	path := "/log/http%3A%2F%2Fwww.site.com%2Fsomething?a=b"

	request, err := http.NewRequest("GET", proxy.URL, nil)
	parsed := testutils.ParseURI(proxy.URL)
	parsed.Opaque = path
	request.URL = parsed
	re, err := http.DefaultClient.Do(request)
	c.Assert(err, IsNil)
	c.Assert(re.StatusCode, Equals, http.StatusOK)
	c.Assert(outURL, Equals, path)
}

func (s *FwdSuite) TestForwardedProto(c *C) {
	var proto string
	srv := testutils.NewHandler(func(w http.ResponseWriter, req *http.Request) {
		proto = req.Header.Get(XForwardedProto)
		w.Write([]byte("hello"))
	})
	defer srv.Close()

	buf := &bytes.Buffer{}
	l := utils.NewFileLogger(buf, utils.INFO)

	f, err := New(Logger(l))
	c.Assert(err, IsNil)

	proxy := http.HandlerFunc(func(w http.ResponseWriter, req *http.Request) {
		req.URL = testutils.ParseURI(srv.URL)
		f.ServeHTTP(w, req)
	})
	tproxy := httptest.NewUnstartedServer(proxy)
	tproxy.StartTLS()
	defer tproxy.Close()

	re, _, err := testutils.Get(tproxy.URL)
	c.Assert(err, IsNil)
	c.Assert(re.StatusCode, Equals, http.StatusOK)
	c.Assert(proto, Equals, "https")

	c.Assert(strings.Contains(buf.String(), "tls"), Equals, true)
}

func (s *FwdSuite) TestChunkedResponseConversion(c *C) {
	srv := testutils.NewHandler(func(w http.ResponseWriter, req *http.Request) {
		h := w.(http.Hijacker)
		conn, _, _ := h.Hijack()
		fmt.Fprintf(conn, "HTTP/1.1 200 OK\r\nTransfer-Encoding: chunked\r\n\r\n4\r\ntest\r\n5\r\ntest1\r\n5\r\ntest2\r\n0\r\n\r\n")
		conn.Close()
	})
	defer srv.Close()

	f, err := New()
	c.Assert(err, IsNil)

	proxy := testutils.NewHandler(func(w http.ResponseWriter, req *http.Request) {
		req.URL = testutils.ParseURI(srv.URL)
		f.ServeHTTP(w, req)
	})
	defer proxy.Close()

	re, body, err := testutils.Get(proxy.URL)
	c.Assert(err, IsNil)
	c.Assert(string(body), Equals, "testtest1test2")
	c.Assert(re.StatusCode, Equals, http.StatusOK)
	c.Assert(re.Header.Get("Content-Length"), Equals, fmt.Sprintf("%d", len("testtest1test2")))
}

func (s *FwdSuite) TestDetectsWebsocketRequest(c *C) {
	mux := http.NewServeMux()
	mux.Handle("/ws", websocket.Handler(func(conn *websocket.Conn) {
		conn.Write([]byte("ok"))
		conn.Close()
	}))
	srv := testutils.NewHandler(func(w http.ResponseWriter, req *http.Request) {
		websocketRequest := isWebsocketRequest(req)
		c.Assert(websocketRequest, Equals, true)
		mux.ServeHTTP(w, req)
	})
	defer srv.Close()

	serverAddr := srv.Listener.Addr().String()
	resp, err := sendWebsocketRequest(serverAddr, "/ws", "echo", c)
	c.Assert(err, IsNil)
	c.Assert(resp, Equals, "ok")
}

func (s *FwdSuite) TestForwardsWebsocketTraffic(c *C) {
	f, err := New()
	c.Assert(err, IsNil)

	mux := http.NewServeMux()
	mux.Handle("/ws", websocket.Handler(func(conn *websocket.Conn) {
		conn.Write([]byte("ok"))
		conn.Close()
	}))
	srv := testutils.NewHandler(func(w http.ResponseWriter, req *http.Request) {
		mux.ServeHTTP(w, req)
	})
	defer srv.Close()

	proxy := testutils.NewHandler(func(w http.ResponseWriter, req *http.Request) {
		path := req.URL.Path // keep the original path
		// Set new backend URL
		req.URL = testutils.ParseURI(srv.URL)
		req.URL.Path = path
		f.ServeHTTP(w, req)
	})
	defer proxy.Close()

	proxyAddr := proxy.Listener.Addr().String()
	resp, err := sendWebsocketRequest(proxyAddr, "/ws", "echo", c)
	c.Assert(err, IsNil)
	c.Assert(resp, Equals, "ok")
}

const dialTimeout = time.Second

func sendWebsocketRequest(serverAddr, path, data string, c *C) (received string, err error) {
	client, err := net.DialTimeout("tcp", serverAddr, dialTimeout)
	if err != nil {
		return "", err
	}
	config := newWebsocketConfig(serverAddr, path)
	conn, err := websocket.NewClient(config, client)
	if err != nil {
		return "", err
	}
	defer conn.Close()
	if _, err := conn.Write([]byte(data)); err != nil {
		return "", err
	}
	var msg = make([]byte, 512)
	var n int
	n, err = conn.Read(msg)
	if err != nil {
		return "", err
	}

	received = string(msg[:n])
	return received, nil
}

func newWebsocketConfig(serverAddr, path string) *websocket.Config {
	config, _ := websocket.NewConfig(fmt.Sprintf("ws://%s%s", serverAddr, path), "http://localhost")
	return config
}

func (s *FwdSuite) TestResponseFlusher(c *C) {
	flushChan := make(chan bool, 2)
	srv := testutils.NewHandler(func(w http.ResponseWriter, req *http.Request) {
		w.Header().Set("Content-Type", "text/event-stream")
		w.Header().Set("Cache-Control", "no-cache")
		w.Header().Set("Connection", "keep-alive")
		// <-flushChan
		msg := "test1"
		fmt.Fprintf(w, "data: Message: %s\n\n", msg)
		w.(http.Flusher).Flush()
		<-flushChan
		msg = "test2"
		fmt.Fprintf(w, "data: Message: %s\n\n", msg)
		w.(http.Flusher).Flush()
	})
	defer srv.Close()

	f, err := New()
	c.Assert(err, IsNil)

	proxy := testutils.NewHandler(func(w http.ResponseWriter, req *http.Request) {
		req.URL = testutils.ParseURI(srv.URL)
		f.ServeHTTP(w, req)
	})
	defer proxy.Close()

	request, err := http.NewRequest("GET", proxy.URL, nil)
	re, err := http.DefaultClient.Do(request)
	buf := make([]byte, 32*1024)
	_, err = re.Body.Read(buf)
	c.Assert(err, IsNil)
	resp1 := string(buf)
	if !strings.HasPrefix(resp1, "data: Message: test1\n\n") {
		c.FailNow()
	}
	flushChan <- true
	_, err = re.Body.Read(buf)
	resp2 := string(buf)
	if !strings.HasPrefix(resp2, "data: Message: test2\n\n") {
		c.FailNow()
	}
<<<<<<< HEAD
=======
	if err == nil {
		_, err = re.Body.Read(buf)
	}
>>>>>>> e3164319
	c.Assert(err, Equals, io.EOF)
}<|MERGE_RESOLUTION|>--- conflicted
+++ resolved
@@ -14,9 +14,10 @@
 	"github.com/vulcand/oxy/testutils"
 	"github.com/vulcand/oxy/utils"
 
+	"io"
+
 	"golang.org/x/net/websocket"
 	. "gopkg.in/check.v1"
-	"io"
 )
 
 func TestFwd(t *testing.T) { TestingT(t) }
@@ -416,11 +417,8 @@
 	if !strings.HasPrefix(resp2, "data: Message: test2\n\n") {
 		c.FailNow()
 	}
-<<<<<<< HEAD
-=======
 	if err == nil {
 		_, err = re.Body.Read(buf)
 	}
->>>>>>> e3164319
 	c.Assert(err, Equals, io.EOF)
 }